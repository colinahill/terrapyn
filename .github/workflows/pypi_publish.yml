--- conflicted
+++ resolved
@@ -12,17 +12,9 @@
     runs-on: ubuntu-latest
 
     steps:
-<<<<<<< HEAD
-        - uses: actions/checkout@main
         - uses: actions/checkout@v3
         - name: Set up Python 3.10
           uses: actions/setup-python@v4
-=======
-        - uses: actions/checkout@v3
-
-        - name: Set up Python 3.10
-          uses: actions/setup-python@v3
->>>>>>> dc201faa
           with:
             python-version: '3.10'
         - name: Install dependencies
